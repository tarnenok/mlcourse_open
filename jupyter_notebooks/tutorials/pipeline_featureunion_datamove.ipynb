--- conflicted
+++ resolved
@@ -7,10 +7,6 @@
     "<center>\n",
     "<img src=\"../../img/ods_stickers.jpg\">\n",
     "## Открытый курс по машинному обучению\n",
-<<<<<<< HEAD
-=======
-    "</center>\n",
->>>>>>> cac9f5df
     "<center>Автор материала: Трунов Артем Геннадьевич, @datamove."
    ]
   },
@@ -18,7 +14,7 @@
    "cell_type": "markdown",
    "metadata": {},
    "source": [
-    "# <center>Pipeline, FeatureUnion – практика применения."
+    "# <center>Pipeline, FeatureUnion – практика применения"
    ]
   },
   {
@@ -26,7 +22,7 @@
    "metadata": {},
    "source": [
     "## <center>Введение</center>\n",
-    "В этой статье будем разбираться с классами пакета sklearn, которые представляют значительное удобство и экономию времени в работе. Многие, наверное, любят, когда код иллюстрируется диаграммами классов или каким-нибудь мета-кодом, который позволяет убрать из поля зрения все детали реализации и оставить на виду только самое главное. Pipeline в sklearn - это и есть такой вот мета-код, с помошью которого модель видна как на ладони.\n",
+    "В этой статье будем разбираться с классами пакета sklearn, которые представляют значительное удобство и экономию времени в работе. Многие, наверное, любят, когда код иллюстрируется диаграммами классов или каким-нибудь метакодом, который позволяет убрать из поля зрения все детали реализации и оставить на виду только самое главное. Pipeline в sklearn - это и есть такой вот метакод, с помошью которого модель видна как на ладони.\n",
     "\n",
     "В качестве же примеров будем использовать не измусоленные со всех сторон встроенные в sklearn датасеты, а знакомые читателю по домашним работам и соревнованию 'Alice' данные. Надеюсь, что кого-то эта статья побудит исправить свой код и вдохновит на новые засылки на Kaggle!"
    ]
@@ -38,15 +34,9 @@
     "## <center>Pipeline</center>\n",
     "Итак, начнем с перевода и определения. Русские слова \"труба\" и,тем паче, \"трубопровод\", мы, пожалуй, использовать не будем, а вот вариант \"конвейер данных\" кажется мне наиболее подходящим и благозвучным.\n",
     "\n",
-<<<<<<< HEAD
     "Документация Pipeline определяет этот класс как конвейер преобразования данных с финальным эстиматором (обучающей моделью), применяющийся для того, чтобы можно было легко менять параметры на каждом этапе конвейера и сравнивать результаты. С такой же легкостью можно заменять и сами этапы преобразований данных и финальную модель.\n",
     "\n",
     "Давайте сразу окунемся в пример. Рассмотрим датасет Самсунга из домашней работы №7. Мы применяли  к данным алгоритм PCA для уменьшения размерности, а что бы он работал как надо, предварительно масштабировали данные. Для классификации использовали метод опорных векторов. Таким образом, наш конвейер будет состоять из двух шагов обработки (StandardScaler, PCA) и финальной модели (LinearSVC)."
-=======
-    "Документация Pipeline определяет этот класс как конвейер преобразования данных с финальным эстиматором (обучающей моделью), применяемый для того, чтобы можно было легко менять параметры на каждом этапе конвейера и сравнивать результаты. С такой же легкостью можно заменять и сами этапы преобразований данных и финальную модель.\n",
-    "\n",
-    "Давайте сразу окунемся в пример. Рассмотрим датасет Самсунга из домашней работы №7. Мы применяли к данным алгоритм PCA для уменьшения размерности, а что бы он работал как надо, предварительно масштабировали данные. Для классификации использовали метод опорных векторов. Таким образом, наш конвейер будет состоять из двух шагов обработки (StandardScaler, PCA) и финальной модели (LinearSVC)."
->>>>>>> cac9f5df
    ]
   },
   {
@@ -67,23 +57,10 @@
    "metadata": {
     "collapsed": true
    },
-   "outputs": [
-    {
-     "ename": "FileNotFoundError",
-     "evalue": "[Errno 2] No such file or directory: '../../data/samsung_HAR/samsung_train.txt'",
-     "output_type": "error",
-     "traceback": [
-      "\u001b[0;31m---------------------------------------------------------------------------\u001b[0m",
-      "\u001b[0;31mFileNotFoundError\u001b[0m                         Traceback (most recent call last)",
-      "\u001b[0;32m<ipython-input-2-30f9e4e4893a>\u001b[0m in \u001b[0;36m<module>\u001b[0;34m()\u001b[0m\n\u001b[1;32m      2\u001b[0m \u001b[0;31m#На всякий случай ссылка - https://cloud.mail.ru/public/3EJK/cB2VXsyrP\u001b[0m\u001b[0;34m\u001b[0m\u001b[0;34m\u001b[0m\u001b[0m\n\u001b[1;32m      3\u001b[0m \u001b[0;32mimport\u001b[0m \u001b[0mnumpy\u001b[0m \u001b[0;32mas\u001b[0m \u001b[0mnp\u001b[0m\u001b[0;34m\u001b[0m\u001b[0m\n\u001b[0;32m----> 4\u001b[0;31m \u001b[0mX_train\u001b[0m \u001b[0;34m=\u001b[0m \u001b[0mnp\u001b[0m\u001b[0;34m.\u001b[0m\u001b[0mloadtxt\u001b[0m\u001b[0;34m(\u001b[0m\u001b[0mPATH_TO_DATA\u001b[0m\u001b[0;34m+\u001b[0m\u001b[0;34m\"data/samsung_HAR/samsung_train.txt\"\u001b[0m\u001b[0;34m)\u001b[0m\u001b[0;34m\u001b[0m\u001b[0m\n\u001b[0m\u001b[1;32m      5\u001b[0m \u001b[0my_train\u001b[0m \u001b[0;34m=\u001b[0m \u001b[0mnp\u001b[0m\u001b[0;34m.\u001b[0m\u001b[0mloadtxt\u001b[0m\u001b[0;34m(\u001b[0m\u001b[0mPATH_TO_DATA\u001b[0m\u001b[0;34m+\u001b[0m\u001b[0;34m\"data/samsung_HAR/samsung_train_labels.txt\"\u001b[0m\u001b[0;34m)\u001b[0m\u001b[0;34m.\u001b[0m\u001b[0mastype\u001b[0m\u001b[0;34m(\u001b[0m\u001b[0mint\u001b[0m\u001b[0;34m)\u001b[0m\u001b[0;34m\u001b[0m\u001b[0m\n\u001b[1;32m      6\u001b[0m \u001b[0;34m\u001b[0m\u001b[0m\n",
-      "\u001b[0;32m/home/artem/work/anaconda3/lib/python3.6/site-packages/numpy/lib/npyio.py\u001b[0m in \u001b[0;36mloadtxt\u001b[0;34m(fname, dtype, comments, delimiter, converters, skiprows, usecols, unpack, ndmin)\u001b[0m\n\u001b[1;32m    896\u001b[0m                 \u001b[0mfh\u001b[0m \u001b[0;34m=\u001b[0m \u001b[0miter\u001b[0m\u001b[0;34m(\u001b[0m\u001b[0mopen\u001b[0m\u001b[0;34m(\u001b[0m\u001b[0mfname\u001b[0m\u001b[0;34m,\u001b[0m \u001b[0;34m'U'\u001b[0m\u001b[0;34m)\u001b[0m\u001b[0;34m)\u001b[0m\u001b[0;34m\u001b[0m\u001b[0m\n\u001b[1;32m    897\u001b[0m             \u001b[0;32melse\u001b[0m\u001b[0;34m:\u001b[0m\u001b[0;34m\u001b[0m\u001b[0m\n\u001b[0;32m--> 898\u001b[0;31m                 \u001b[0mfh\u001b[0m \u001b[0;34m=\u001b[0m \u001b[0miter\u001b[0m\u001b[0;34m(\u001b[0m\u001b[0mopen\u001b[0m\u001b[0;34m(\u001b[0m\u001b[0mfname\u001b[0m\u001b[0;34m)\u001b[0m\u001b[0;34m)\u001b[0m\u001b[0;34m\u001b[0m\u001b[0m\n\u001b[0m\u001b[1;32m    899\u001b[0m         \u001b[0;32melse\u001b[0m\u001b[0;34m:\u001b[0m\u001b[0;34m\u001b[0m\u001b[0m\n\u001b[1;32m    900\u001b[0m             \u001b[0mfh\u001b[0m \u001b[0;34m=\u001b[0m \u001b[0miter\u001b[0m\u001b[0;34m(\u001b[0m\u001b[0mfname\u001b[0m\u001b[0;34m)\u001b[0m\u001b[0;34m\u001b[0m\u001b[0m\n",
-      "\u001b[0;31mFileNotFoundError\u001b[0m: [Errno 2] No such file or directory: '../../data/samsung_HAR/samsung_train.txt'"
-     ]
-    }
-   ],
+   "outputs": [],
    "source": [
     "#загрузка данных\n",
-    "#На всякий случай ссылка - https://cloud.mail.ru/public/3EJK/cB2VXsyrP\n",
+    "#На всякий случай - ссылка https://cloud.mail.ru/public/3EJK/cB2VXsyrP\n",
     "import numpy as np\n",
     "\n",
     "X_train = np.loadtxt(PATH_TO_DATA+\"data/samsung_HAR/samsung_train.txt\")\n",
@@ -95,7 +72,7 @@
   },
   {
    "cell_type": "code",
-   "execution_count": null,
+   "execution_count": 3,
    "metadata": {
     "collapsed": true
    },
@@ -117,33 +94,44 @@
    "cell_type": "markdown",
    "metadata": {},
    "source": [
-<<<<<<< HEAD
     "Ну как, красиво? Давайте разберем. Конструктор Pipeline() принимает массив кортежей, в каждом из которых мнемоническое обозначение этапа преобразования и экземпляр класса преобразователя, инстанциированный \"на лету\". Первый этап предразования, 'scaler', принимает исходные данные, и выдает отмасштабированные на выход, который является входом второго этапа - 'pca'. Из 'pca' в 'svc' поступает урезанная матрица главных компонентов числом 65 штук. Обучение проводится именно на ней.\n",
-=======
-    "Ну как, красиво? Давайте разберем. Конструктор Pipeline() принимает массив кортежей, в каждом из которых мнемоническое обозначение этапа преобразования и экземпляр класса преобразователя, инстанциированный \"на лету\". Первый этап преобразования, 'scaler', принимает исходные данные, и выдает отмасштабированные на выход, который является входом второго этапа - 'pca'. Из 'pca' в 'svc' поступает урезанная матрица главных компонентов числом 65 штук. Обучение проводится именно на ней.\n",
->>>>>>> cac9f5df
     "\n",
     "Давайте запустим обучение и получим результат.\n"
    ]
   },
   {
    "cell_type": "code",
-   "execution_count": null,
-   "metadata": {
-    "collapsed": false
-   },
-   "outputs": [],
+   "execution_count": 4,
+   "metadata": {
+    "collapsed": false
+   },
+   "outputs": [
+    {
+     "data": {
+      "text/plain": [
+       "Pipeline(memory=None,\n",
+       "     steps=[('scaler', StandardScaler(copy=True, with_mean=True, with_std=True)), ('pca', PCA(copy=True, iterated_power='auto', n_components=65, random_state=None,\n",
+       "  svd_solver='auto', tol=0.0, whiten=False)), ('svc', LinearSVC(C=1.0, class_weight=None, dual=True, fit_intercept=True,\n",
+       "     intercept_scaling=1, loss='squared_hinge', max_iter=1000,\n",
+       "     multi_class='ovr', penalty='l2', random_state=None, tol=0.0001,\n",
+       "     verbose=0))])"
+      ]
+     },
+     "execution_count": 4,
+     "metadata": {},
+     "output_type": "execute_result"
+    }
+   ],
    "source": [
     "pipeline.fit(X_train, y_train)"
    ]
   },
   {
    "cell_type": "code",
-   "execution_count": null,
-   "metadata": {
-    "collapsed": false
-   },
-<<<<<<< HEAD
+   "execution_count": 5,
+   "metadata": {
+    "collapsed": false
+   },
    "outputs": [
     {
      "data": {
@@ -156,9 +144,6 @@
      "output_type": "execute_result"
     }
    ],
-=======
-   "outputs": [],
->>>>>>> cac9f5df
    "source": [
     "#\"Валидируемся\" на том же тренировочном датасете\n",
     "pred = pipeline.predict(X_train)\n",
@@ -177,11 +162,10 @@
   },
   {
    "cell_type": "code",
-   "execution_count": null,
-   "metadata": {
-    "collapsed": false
-   },
-<<<<<<< HEAD
+   "execution_count": 6,
+   "metadata": {
+    "collapsed": false
+   },
    "outputs": [
     {
      "data": {
@@ -194,9 +178,6 @@
      "output_type": "execute_result"
     }
    ],
-=======
-   "outputs": [],
->>>>>>> cac9f5df
    "source": [
     "#Валидируемся на тестовом датасете, для которого у нас есть разметка\n",
     "test_pred = pipeline.predict(X_test)\n",
@@ -214,11 +195,10 @@
   },
   {
    "cell_type": "code",
-   "execution_count": null,
-   "metadata": {
-    "collapsed": false
-   },
-<<<<<<< HEAD
+   "execution_count": 7,
+   "metadata": {
+    "collapsed": false
+   },
    "outputs": [
     {
      "data": {
@@ -231,9 +211,6 @@
      "output_type": "execute_result"
     }
    ],
-=======
-   "outputs": [],
->>>>>>> cac9f5df
    "source": [
     "from sklearn.model_selection import cross_val_score\n",
     "\n",
@@ -249,12 +226,33 @@
   },
   {
    "cell_type": "code",
-   "execution_count": null,
+   "execution_count": 8,
    "metadata": {
     "collapsed": false,
     "scrolled": true
    },
-   "outputs": [],
+   "outputs": [
+    {
+     "data": {
+      "text/plain": [
+       "GridSearchCV(cv=3, error_score='raise',\n",
+       "       estimator=Pipeline(memory=None,\n",
+       "     steps=[('scaler', StandardScaler(copy=True, with_mean=True, with_std=True)), ('pca', PCA(copy=True, iterated_power='auto', n_components=65, random_state=None,\n",
+       "  svd_solver='auto', tol=0.0, whiten=False)), ('svc', LinearSVC(C=1.0, class_weight=None, dual=True, fit_intercept=True,\n",
+       "     intercept_scaling=1, loss='squared_hinge', max_iter=1000,\n",
+       "     multi_class='ovr', penalty='l2', random_state=None, tol=0.0001,\n",
+       "     verbose=0))]),\n",
+       "       fit_params=None, iid=True, n_jobs=1,\n",
+       "       param_grid={'pca__n_components': [20, 60, 100], 'svc__C': [0.001, 0.01, 0.1, 1, 10]},\n",
+       "       pre_dispatch='2*n_jobs', refit=True, return_train_score=True,\n",
+       "       scoring=None, verbose=0)"
+      ]
+     },
+     "execution_count": 8,
+     "metadata": {},
+     "output_type": "execute_result"
+    }
+   ],
    "source": [
     "from sklearn.model_selection import GridSearchCV\n",
     "\n",
@@ -267,11 +265,22 @@
   },
   {
    "cell_type": "code",
-   "execution_count": null,
-   "metadata": {
-    "collapsed": false
-   },
-   "outputs": [],
+   "execution_count": 9,
+   "metadata": {
+    "collapsed": false
+   },
+   "outputs": [
+    {
+     "data": {
+      "text/plain": [
+       "{'pca__n_components': 100, 'svc__C': 0.1}"
+      ]
+     },
+     "execution_count": 9,
+     "metadata": {},
+     "output_type": "execute_result"
+    }
+   ],
    "source": [
     "gcv.best_params_"
    ]
@@ -280,16 +289,16 @@
    "cell_type": "markdown",
    "metadata": {},
    "source": [
-    "\"Так,\" - скажет внимательный читатель,- \"а ведь в домашнем задании нам надо было выбрать число компонент так, чтобы оставить 90% дисперсии исходных данных\". Как же мы используем это условие в конвейере?\". Вообще-то оно уже реализовано в классе PCA - достаточно передать параметер n_components=0.9 в конструктор класса. Но давайте сделаем сами. Для этого нам придется реализовать собственный класс эстиматора, для многих - первый в их жизни! Сейчас увидим, что на самом деле, это - легко!\n",
-    "\n",
-    "Мы унаследуем класс PCA и перегрузим методы fit(), transform() и fit_transform() так, чтобы возвращать матрицу с числом компонентов, объясняющих exp_var% дисперсии.\n",
+    "\"Так,\" - скажет внимательный читатель,- \"а ведь нам надо было выбрать число компонент так, чтобы оставить 90% дисперсии исходных данных\". Как же мы используем это условие в конвейере?\". Вообще-то оно уже реализовано в классе PCA - достаточно передать параметер n_components=0.9 в конструктор класса. Но давайте сделаем сами. Для этого нам придется реализовать собственный класс эстиматора, для многих - первый в их жизни! Сейчас увидим, что на самом деле, это - легко!\n",
+    "\n",
+    "Мы унаследуем класс PCA и перегрузим методы fit(), transform() и fit_tranaform() так, чтобы возвращать матрицу с числом компонентов, объясняющих exp_var% дисперсии.\n",
     "\n",
     "Затем построим конвейер с новым классом."
    ]
   },
   {
    "cell_type": "code",
-   "execution_count": null,
+   "execution_count": 10,
    "metadata": {
     "collapsed": true
    },
@@ -328,7 +337,7 @@
   },
   {
    "cell_type": "code",
-   "execution_count": null,
+   "execution_count": 11,
    "metadata": {
     "collapsed": true
    },
@@ -344,12 +353,32 @@
   },
   {
    "cell_type": "code",
-   "execution_count": null,
+   "execution_count": 12,
    "metadata": {
     "collapsed": false,
     "scrolled": true
    },
-   "outputs": [],
+   "outputs": [
+    {
+     "data": {
+      "text/plain": [
+       "GridSearchCV(cv=3, error_score='raise',\n",
+       "       estimator=Pipeline(memory=None,\n",
+       "     steps=[('scaler', StandardScaler(copy=True, with_mean=True, with_std=True)), ('pca', PCAExplainedVariance(exp_var=0.9)), ('svc', LinearSVC(C=1.0, class_weight=None, dual=True, fit_intercept=True,\n",
+       "     intercept_scaling=1, loss='squared_hinge', max_iter=1000,\n",
+       "     multi_class='ovr', penalty='l2', random_state=None, tol=0.0001,\n",
+       "     verbose=0))]),\n",
+       "       fit_params=None, iid=True, n_jobs=1,\n",
+       "       param_grid={'svc__C': [0.001, 0.01, 0.1, 1, 10]},\n",
+       "       pre_dispatch='2*n_jobs', refit=True, return_train_score=True,\n",
+       "       scoring=None, verbose=0)"
+      ]
+     },
+     "execution_count": 12,
+     "metadata": {},
+     "output_type": "execute_result"
+    }
+   ],
    "source": [
     "#На этот раз запустим с GridSearchCV\n",
     "gcv_params = {'svc__C': [0.001, 0.01, 0.1, 1, 10] }\n",
@@ -359,11 +388,22 @@
   },
   {
    "cell_type": "code",
-   "execution_count": null,
-   "metadata": {
-    "collapsed": false
-   },
-   "outputs": [],
+   "execution_count": 13,
+   "metadata": {
+    "collapsed": false
+   },
+   "outputs": [
+    {
+     "data": {
+      "text/plain": [
+       "{'svc__C': 0.1}"
+      ]
+     },
+     "execution_count": 13,
+     "metadata": {},
+     "output_type": "execute_result"
+    }
+   ],
    "source": [
     "gcv.best_params_"
    ]
@@ -377,11 +417,22 @@
   },
   {
    "cell_type": "code",
-   "execution_count": null,
-   "metadata": {
-    "collapsed": false
-   },
-   "outputs": [],
+   "execution_count": 14,
+   "metadata": {
+    "collapsed": false
+   },
+   "outputs": [
+    {
+     "data": {
+      "text/plain": [
+       "63"
+      ]
+     },
+     "execution_count": 14,
+     "metadata": {},
+     "output_type": "execute_result"
+    }
+   ],
    "source": [
     "gcv.best_estimator_.named_steps['pca'].N_"
    ]
@@ -401,11 +452,244 @@
   },
   {
    "cell_type": "code",
-   "execution_count": null,
-   "metadata": {
-    "collapsed": false
-   },
-   "outputs": [],
+   "execution_count": 15,
+   "metadata": {
+    "collapsed": false
+   },
+   "outputs": [
+    {
+     "data": {
+      "text/html": [
+       "<div>\n",
+       "<style>\n",
+       "    .dataframe thead tr:only-child th {\n",
+       "        text-align: right;\n",
+       "    }\n",
+       "\n",
+       "    .dataframe thead th {\n",
+       "        text-align: left;\n",
+       "    }\n",
+       "\n",
+       "    .dataframe tbody tr th {\n",
+       "        vertical-align: top;\n",
+       "    }\n",
+       "</style>\n",
+       "<table border=\"1\" class=\"dataframe\">\n",
+       "  <thead>\n",
+       "    <tr style=\"text-align: right;\">\n",
+       "      <th></th>\n",
+       "      <th>site1</th>\n",
+       "      <th>time1</th>\n",
+       "      <th>site2</th>\n",
+       "      <th>time2</th>\n",
+       "      <th>site3</th>\n",
+       "      <th>time3</th>\n",
+       "      <th>site4</th>\n",
+       "      <th>time4</th>\n",
+       "      <th>site5</th>\n",
+       "      <th>time5</th>\n",
+       "      <th>site6</th>\n",
+       "      <th>time6</th>\n",
+       "      <th>site7</th>\n",
+       "      <th>time7</th>\n",
+       "      <th>site8</th>\n",
+       "      <th>time8</th>\n",
+       "      <th>site9</th>\n",
+       "      <th>time9</th>\n",
+       "      <th>site10</th>\n",
+       "      <th>time10</th>\n",
+       "    </tr>\n",
+       "    <tr>\n",
+       "      <th>session_id</th>\n",
+       "      <th></th>\n",
+       "      <th></th>\n",
+       "      <th></th>\n",
+       "      <th></th>\n",
+       "      <th></th>\n",
+       "      <th></th>\n",
+       "      <th></th>\n",
+       "      <th></th>\n",
+       "      <th></th>\n",
+       "      <th></th>\n",
+       "      <th></th>\n",
+       "      <th></th>\n",
+       "      <th></th>\n",
+       "      <th></th>\n",
+       "      <th></th>\n",
+       "      <th></th>\n",
+       "      <th></th>\n",
+       "      <th></th>\n",
+       "      <th></th>\n",
+       "      <th></th>\n",
+       "    </tr>\n",
+       "  </thead>\n",
+       "  <tbody>\n",
+       "    <tr>\n",
+       "      <th>21669</th>\n",
+       "      <td>56</td>\n",
+       "      <td>2013-01-12 08:05:57</td>\n",
+       "      <td>55</td>\n",
+       "      <td>2013-01-12 08:05:57</td>\n",
+       "      <td>0</td>\n",
+       "      <td>2013-01-12 08:05:57</td>\n",
+       "      <td>0</td>\n",
+       "      <td>2013-01-12 08:05:57</td>\n",
+       "      <td>0</td>\n",
+       "      <td>2013-01-12 08:05:57</td>\n",
+       "      <td>0</td>\n",
+       "      <td>2013-01-12 08:05:57</td>\n",
+       "      <td>0</td>\n",
+       "      <td>2013-01-12 08:05:57</td>\n",
+       "      <td>0</td>\n",
+       "      <td>2013-01-12 08:05:57</td>\n",
+       "      <td>0</td>\n",
+       "      <td>2013-01-12 08:05:57</td>\n",
+       "      <td>0</td>\n",
+       "      <td>2013-01-12 08:05:57</td>\n",
+       "    </tr>\n",
+       "    <tr>\n",
+       "      <th>54843</th>\n",
+       "      <td>56</td>\n",
+       "      <td>2013-01-12 08:37:23</td>\n",
+       "      <td>55</td>\n",
+       "      <td>2013-01-12 08:37:23</td>\n",
+       "      <td>56</td>\n",
+       "      <td>2013-01-12 09:07:07</td>\n",
+       "      <td>55</td>\n",
+       "      <td>2013-01-12 09:07:09</td>\n",
+       "      <td>0</td>\n",
+       "      <td>2013-01-12 09:07:09</td>\n",
+       "      <td>0</td>\n",
+       "      <td>2013-01-12 09:07:09</td>\n",
+       "      <td>0</td>\n",
+       "      <td>2013-01-12 09:07:09</td>\n",
+       "      <td>0</td>\n",
+       "      <td>2013-01-12 09:07:09</td>\n",
+       "      <td>0</td>\n",
+       "      <td>2013-01-12 09:07:09</td>\n",
+       "      <td>0</td>\n",
+       "      <td>2013-01-12 09:07:09</td>\n",
+       "    </tr>\n",
+       "    <tr>\n",
+       "      <th>77292</th>\n",
+       "      <td>946</td>\n",
+       "      <td>2013-01-12 08:50:13</td>\n",
+       "      <td>946</td>\n",
+       "      <td>2013-01-12 08:50:14</td>\n",
+       "      <td>951</td>\n",
+       "      <td>2013-01-12 08:50:15</td>\n",
+       "      <td>946</td>\n",
+       "      <td>2013-01-12 08:50:15</td>\n",
+       "      <td>946</td>\n",
+       "      <td>2013-01-12 08:50:16</td>\n",
+       "      <td>945</td>\n",
+       "      <td>2013-01-12 08:50:16</td>\n",
+       "      <td>948</td>\n",
+       "      <td>2013-01-12 08:50:16</td>\n",
+       "      <td>784</td>\n",
+       "      <td>2013-01-12 08:50:16</td>\n",
+       "      <td>949</td>\n",
+       "      <td>2013-01-12 08:50:17</td>\n",
+       "      <td>946</td>\n",
+       "      <td>2013-01-12 08:50:17</td>\n",
+       "    </tr>\n",
+       "    <tr>\n",
+       "      <th>114021</th>\n",
+       "      <td>945</td>\n",
+       "      <td>2013-01-12 08:50:17</td>\n",
+       "      <td>948</td>\n",
+       "      <td>2013-01-12 08:50:17</td>\n",
+       "      <td>949</td>\n",
+       "      <td>2013-01-12 08:50:18</td>\n",
+       "      <td>948</td>\n",
+       "      <td>2013-01-12 08:50:18</td>\n",
+       "      <td>945</td>\n",
+       "      <td>2013-01-12 08:50:18</td>\n",
+       "      <td>946</td>\n",
+       "      <td>2013-01-12 08:50:18</td>\n",
+       "      <td>947</td>\n",
+       "      <td>2013-01-12 08:50:19</td>\n",
+       "      <td>945</td>\n",
+       "      <td>2013-01-12 08:50:19</td>\n",
+       "      <td>946</td>\n",
+       "      <td>2013-01-12 08:50:19</td>\n",
+       "      <td>946</td>\n",
+       "      <td>2013-01-12 08:50:20</td>\n",
+       "    </tr>\n",
+       "    <tr>\n",
+       "      <th>146670</th>\n",
+       "      <td>947</td>\n",
+       "      <td>2013-01-12 08:50:20</td>\n",
+       "      <td>950</td>\n",
+       "      <td>2013-01-12 08:50:20</td>\n",
+       "      <td>948</td>\n",
+       "      <td>2013-01-12 08:50:20</td>\n",
+       "      <td>947</td>\n",
+       "      <td>2013-01-12 08:50:21</td>\n",
+       "      <td>950</td>\n",
+       "      <td>2013-01-12 08:50:21</td>\n",
+       "      <td>952</td>\n",
+       "      <td>2013-01-12 08:50:21</td>\n",
+       "      <td>946</td>\n",
+       "      <td>2013-01-12 08:50:21</td>\n",
+       "      <td>951</td>\n",
+       "      <td>2013-01-12 08:50:22</td>\n",
+       "      <td>946</td>\n",
+       "      <td>2013-01-12 08:50:22</td>\n",
+       "      <td>947</td>\n",
+       "      <td>2013-01-12 08:50:22</td>\n",
+       "    </tr>\n",
+       "  </tbody>\n",
+       "</table>\n",
+       "</div>"
+      ],
+      "text/plain": [
+       "            site1               time1  site2               time2  site3  \\\n",
+       "session_id                                                                \n",
+       "21669          56 2013-01-12 08:05:57     55 2013-01-12 08:05:57      0   \n",
+       "54843          56 2013-01-12 08:37:23     55 2013-01-12 08:37:23     56   \n",
+       "77292         946 2013-01-12 08:50:13    946 2013-01-12 08:50:14    951   \n",
+       "114021        945 2013-01-12 08:50:17    948 2013-01-12 08:50:17    949   \n",
+       "146670        947 2013-01-12 08:50:20    950 2013-01-12 08:50:20    948   \n",
+       "\n",
+       "                         time3  site4               time4  site5  \\\n",
+       "session_id                                                         \n",
+       "21669      2013-01-12 08:05:57      0 2013-01-12 08:05:57      0   \n",
+       "54843      2013-01-12 09:07:07     55 2013-01-12 09:07:09      0   \n",
+       "77292      2013-01-12 08:50:15    946 2013-01-12 08:50:15    946   \n",
+       "114021     2013-01-12 08:50:18    948 2013-01-12 08:50:18    945   \n",
+       "146670     2013-01-12 08:50:20    947 2013-01-12 08:50:21    950   \n",
+       "\n",
+       "                         time5  site6               time6  site7  \\\n",
+       "session_id                                                         \n",
+       "21669      2013-01-12 08:05:57      0 2013-01-12 08:05:57      0   \n",
+       "54843      2013-01-12 09:07:09      0 2013-01-12 09:07:09      0   \n",
+       "77292      2013-01-12 08:50:16    945 2013-01-12 08:50:16    948   \n",
+       "114021     2013-01-12 08:50:18    946 2013-01-12 08:50:18    947   \n",
+       "146670     2013-01-12 08:50:21    952 2013-01-12 08:50:21    946   \n",
+       "\n",
+       "                         time7  site8               time8  site9  \\\n",
+       "session_id                                                         \n",
+       "21669      2013-01-12 08:05:57      0 2013-01-12 08:05:57      0   \n",
+       "54843      2013-01-12 09:07:09      0 2013-01-12 09:07:09      0   \n",
+       "77292      2013-01-12 08:50:16    784 2013-01-12 08:50:16    949   \n",
+       "114021     2013-01-12 08:50:19    945 2013-01-12 08:50:19    946   \n",
+       "146670     2013-01-12 08:50:21    951 2013-01-12 08:50:22    946   \n",
+       "\n",
+       "                         time9  site10              time10  \n",
+       "session_id                                                  \n",
+       "21669      2013-01-12 08:05:57       0 2013-01-12 08:05:57  \n",
+       "54843      2013-01-12 09:07:09       0 2013-01-12 09:07:09  \n",
+       "77292      2013-01-12 08:50:17     946 2013-01-12 08:50:17  \n",
+       "114021     2013-01-12 08:50:19     946 2013-01-12 08:50:20  \n",
+       "146670     2013-01-12 08:50:22     947 2013-01-12 08:50:22  "
+      ]
+     },
+     "execution_count": 15,
+     "metadata": {},
+     "output_type": "execute_result"
+    }
+   ],
    "source": [
     "#Загрузка и предобработка данных - код от @yorko\n",
     "import pandas as pd\n",
@@ -445,11 +729,35 @@
   },
   {
    "cell_type": "code",
-   "execution_count": null,
-   "metadata": {
-    "collapsed": false
-   },
-   "outputs": [],
+   "execution_count": 16,
+   "metadata": {
+    "collapsed": false
+   },
+   "outputs": [
+    {
+     "name": "stdout",
+     "output_type": "stream",
+     "text": [
+      "(3, 951)\n",
+      "  (0, 55)\t1\n",
+      "  (0, 54)\t1\n",
+      "  (1, 55)\t1\n",
+      "  (1, 54)\t1\n",
+      "  (1, 55)\t1\n",
+      "  (1, 54)\t1\n",
+      "  (2, 945)\t1\n",
+      "  (2, 945)\t1\n",
+      "  (2, 950)\t1\n",
+      "  (2, 945)\t1\n",
+      "  (2, 945)\t1\n",
+      "  (2, 944)\t1\n",
+      "  (2, 947)\t1\n",
+      "  (2, 783)\t1\n",
+      "  (2, 948)\t1\n",
+      "  (2, 945)\t1\n"
+     ]
+    }
+   ],
    "source": [
     "# Этот класс-трансформер возвращает разреженную матрицу сайтов\n",
     "#\n",
@@ -491,16 +799,30 @@
   },
   {
    "cell_type": "code",
-   "execution_count": null,
-   "metadata": {
-    "collapsed": false
-   },
-   "outputs": [],
+   "execution_count": 17,
+   "metadata": {
+    "collapsed": false
+   },
+   "outputs": [
+    {
+     "data": {
+      "text/plain": [
+       "array([[201301,      8,      1],\n",
+       "       [201301,      8,      1],\n",
+       "       [201301,      8,      1],\n",
+       "       [201301,      8,      1],\n",
+       "       [201301,      8,      1]])"
+      ]
+     },
+     "execution_count": 17,
+     "metadata": {},
+     "output_type": "execute_result"
+    }
+   ],
    "source": [
     "# Этот класс-трансформер возвращает матрицу с новыми признаками\n",
     "#\n",
     "from sklearn.base import BaseEstimator, TransformerMixin\n",
-    "\n",
     "class TimeToFeatures(BaseEstimator, TransformerMixin):\n",
     "    # берем и сохраняем колонки, которые используем для приготовления новых признаков\n",
     "    def __init__(self, columns=[]):\n",
@@ -527,16 +849,12 @@
    "cell_type": "markdown",
    "metadata": {},
    "source": [
-<<<<<<< HEAD
     "Давайте теперь применим FeatureUnion. Конструктор класса FeatureUnion, как и конструктор Pipeline, принимает список кортежей (название, класс-трансформер), а его метод transform() просто объединяет колонки, получившиеся после применения метода transform() для каждого из составных классов.\n"
-=======
-    "Давайте теперь применим FeatureUnion. Конструктор FeatureUnion(), как и конструктор Pipeline(), принимает список кортежей (название, класс-трансформер), а его метод transform() просто объединяет колонки, получившиеся после применения метода transform() для каждого из составных классов.\n"
->>>>>>> cac9f5df
-   ]
-  },
-  {
-   "cell_type": "code",
-   "execution_count": null,
+   ]
+  },
+  {
+   "cell_type": "code",
+   "execution_count": 18,
    "metadata": {
     "collapsed": true
    },
@@ -544,11 +862,7 @@
    "source": [
     "from sklearn.pipeline import FeatureUnion\n",
     "\n",
-<<<<<<< HEAD
     "fu=FeatureUnion([\n",
-=======
-    "fu = FeatureUnion([\n",
->>>>>>> cac9f5df
     "            ('cols_to_text', ColsToCountMatrix(columns=sites)),\n",
     "            ('time_to_features', TimeToFeatures(columns=times)),\n",
     "])"
@@ -556,15 +870,25 @@
   },
   {
    "cell_type": "code",
-   "execution_count": null,
-   "metadata": {
-    "collapsed": false
-   },
-   "outputs": [],
+   "execution_count": 19,
+   "metadata": {
+    "collapsed": false
+   },
+   "outputs": [
+    {
+     "name": "stdout",
+     "output_type": "stream",
+     "text": [
+      "(3, 954)\n",
+      "[[     0      0      0 ..., 201301      8      1]\n",
+      " [     0      0      0 ..., 201301      8      1]\n",
+      " [     0      0      0 ..., 201301      8      1]]\n"
+     ]
+    }
+   ],
    "source": [
     "#используем todense() для наглядности\n",
     "full_matrix = fu.transform(train_df.head(3)).todense()\n",
-    "\n",
     "print(full_matrix.shape)\n",
     "print(full_matrix)"
    ]
@@ -581,7 +905,7 @@
   },
   {
    "cell_type": "code",
-   "execution_count": null,
+   "execution_count": 20,
    "metadata": {
     "collapsed": true
    },
@@ -618,22 +942,48 @@
   },
   {
    "cell_type": "code",
-   "execution_count": null,
-   "metadata": {
-    "collapsed": false
-   },
-   "outputs": [],
+   "execution_count": 21,
+   "metadata": {
+    "collapsed": false
+   },
+   "outputs": [
+    {
+     "data": {
+      "text/plain": [
+       "Pipeline(memory=None,\n",
+       "     steps=[('union', FeatureUnion(n_jobs=1,\n",
+       "       transformer_list=[('text', Pipeline(memory=None,\n",
+       "     steps=[('cols_to_text', ColsToCountMatrix(columns=['site1', 'site2', 'site3', 'site4', 'site5', 'site6', 'site7', 'site8', 'site9', 'site10'])), ('tfidf', TfidfTransformer(norm='l2', smooth_idf=True,... random_state=17, refit=True, scoring='roc_auc', solver='lbfgs',\n",
+       "           tol=0.0001, verbose=0))])"
+      ]
+     },
+     "execution_count": 21,
+     "metadata": {},
+     "output_type": "execute_result"
+    }
+   ],
    "source": [
     "pipeline.fit(train_df, y_train)"
    ]
   },
   {
    "cell_type": "code",
-   "execution_count": null,
-   "metadata": {
-    "collapsed": false
-   },
-   "outputs": [],
+   "execution_count": 22,
+   "metadata": {
+    "collapsed": false
+   },
+   "outputs": [
+    {
+     "data": {
+      "text/plain": [
+       "array([1])"
+      ]
+     },
+     "execution_count": 22,
+     "metadata": {},
+     "output_type": "execute_result"
+    }
+   ],
    "source": [
     "# это подобранный перебором коэффициент регуляризации\n",
     "pipeline.named_steps['logit'].C_"
@@ -641,11 +991,24 @@
   },
   {
    "cell_type": "code",
-   "execution_count": null,
-   "metadata": {
-    "collapsed": false
-   },
-   "outputs": [],
+   "execution_count": 23,
+   "metadata": {
+    "collapsed": false
+   },
+   "outputs": [
+    {
+     "data": {
+      "text/plain": [
+       "{1: array([[ 0.90993035,  0.91043374,  0.91055791,  0.91065063],\n",
+       "        [ 0.91248111,  0.91011061,  0.90696356,  0.90567206],\n",
+       "        [ 0.93503879,  0.93541084,  0.93466052,  0.93417007]])}"
+      ]
+     },
+     "execution_count": 23,
+     "metadata": {},
+     "output_type": "execute_result"
+    }
+   ],
    "source": [
     "#таблица метрики ROC_AUC для С=[1,2,3,4] и трех выборок кросс-валидации (cv=3)\n",
     "pipeline.named_steps['logit'].scores_"
@@ -666,13 +1029,9 @@
     "\n",
     "Давайте теперь разберем некоторые вопросы применения конвейеров и объединителей признаков.\n",
     "\n",
-<<<<<<< HEAD
     "1. Для того, чтобы сделать предсказания обученной модели для тестовой выборки, вызовите метод pipeline.predict_proba(df_proba)\n",
-=======
-    "1. Для того, чтобы сделать предсказания обученной модели для тестовой выборки, вызовите метод pipeline.predict_proba(df_test)\n",
->>>>>>> cac9f5df
-    "\n",
-    "2. Мы не можем (по крайней мере, с легкостью) в нашем конвейере сделать чаcтотную матрицу на объединенной тренировочной и тестовой выборках, как @yorko делал это на мастер-классе. Автор решил эту проблему таким образом. Вместо класса ColsToCountMatrix, который работает с колонками sites, используем класс ColsToText, определенный ниже. Он собирает сайты из всех колонок в \"текст\", который можно подать на вход библиотечного CountVectorizer. В констукторе этого класса читатель найдет не только опцию vocabulary для передачи словаря объединенной тренировочной и тестовой выборки, но и некоторые опции, которые имеет смысл попробовать для улучшения результатов модели.\n",
+    "\n",
+    "2. Мы не можем (по крайней мере, с легкостью) в нашем конвейере сделать чаcтотную матрицу на объединенной тренировочной и тестовой выборках, как @yorko делал это на мастер-классе. Автор решил эту проблему таким образом. Вместо класса ColsToCountMatrix, который работает с колонками sites, используем класс ColsToText, определенный ниже. Он собирает сайты из всех колонок в \"текст\", который принимает библиотечный CountVectorizer. В констукторе этого класса читатель найдет не только опцию vocabulary для передачи словаря объединенной тренировочной и тестовой выборки, но и некоторые опции, которые имеет смысл попробовать для улучшения результатов модели.\n",
     "\n",
     "3. Если читатель решит применить другую модель обучения, например SGDClassifier, в котором не реализована кросс-валидация, то можно \"обернуть\" его в GridSearchCV:\n",
     "\n",
@@ -702,12 +1061,27 @@
   },
   {
    "cell_type": "code",
-   "execution_count": null,
+   "execution_count": 24,
    "metadata": {
     "collapsed": false,
     "scrolled": true
    },
-   "outputs": [],
+   "outputs": [
+    {
+     "data": {
+      "text/plain": [
+       "array([['56 55'],\n",
+       "       ['56 55 56 55'],\n",
+       "       ['946 946 951 946 946 945 948 784 949 946'],\n",
+       "       ['945 948 949 948 945 946 947 945 946 946'],\n",
+       "       ['947 950 948 947 950 952 946 951 946 947']], dtype=object)"
+      ]
+     },
+     "execution_count": 24,
+     "metadata": {},
+     "output_type": "execute_result"
+    }
+   ],
    "source": [
     "#это подготовительный этап трансформации данных, \n",
     "#перед тем как применим CountVectorizer\n",
